--- conflicted
+++ resolved
@@ -9,11 +9,7 @@
 ### Installation
 The `geochemdb` package can be installed with 
 
-<<<<<<< HEAD
 ```bash
-=======
-```sh
->>>>>>> d0e6e9d9
 pip install geochemdb
 ```
 
@@ -22,15 +18,9 @@
 #### Option 1
 I have a provided the [schema.sql](schema.sql) file for the structure shown below. You can use this to create your own, empty database by executing:
 
-<<<<<<< HEAD
 ```bash
 sqlite3 your-geochem-database.db < schema.sql
 ```
-=======
-```sh
-sqlite3 your-geochem-database.db < schema.sql
-``` 
->>>>>>> d0e6e9d9
 
 #### Option 2
 Alternatively, download and install [SQLiteStudio](https://sqlitestudio.pl/). Create a new database from the "Database/Add a Database" menu. Create the file wherever you like, and name it as you like. Right click the newly-created database in the pane on the left and click "Execute SQL from file." In the new window, select the input file by navigating to the schema.sql file I provide and click ok. 
